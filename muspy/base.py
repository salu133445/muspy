"""Base classes.

This module defines the bases classes for MusPy objects.

Classes
-------

- Base
- ComplexBase

"""
import copy
from collections import OrderedDict
from inspect import isclass
from operator import attrgetter
from typing import (
    Any,
    Callable,
    Iterable,
    Iterator,
    List,
    Mapping,
    Optional,
    Tuple,
    Type,
    TypeVar,
    Union,
    cast,
)

from .utils import yaml_dump

__all__ = ["Base", "ComplexBase"]

T = TypeVar("T")
BaseType = TypeVar("BaseType", bound="Base")
ComplexBaseType = TypeVar("ComplexBaseType", bound="ComplexBase")


def _get_type_string(attr_type):
    """Return a string represeting acceptable type(s)."""
    if isinstance(attr_type, (list, tuple)):
        if len(attr_type) > 1:
            return (
                ", ".join([x.__name__ for x in attr_type[:-1]])
                + " or "
                + attr_type[-1].__name__
            )
        return attr_type[0].__name__
    return attr_type.__name__


class Base:
    """Base class for MusPy classes.

    This is the base class for MusPy classes. It provides two handy I/O
    methods---`from_dict` and `to_ordered_dict`. It also provides
    intuitive `__repr__` as well as methods `pretty_str` and `print` for
    beautifully printing the content.

    Hint
    ----
    To implement a new class in MusPy, please inherit from this class
    and set the following class variables properly.

    - `_attributes`: An OrderedDict with attribute names as keys and
      their types as values.
    - `_optional_attributes`: A list of optional attribute names.
    - `_list_attributes`: A list of attributes that are lists.

    Take :class:`muspy.Note` for example.::

        _attributes = OrderedDict(
            [
                ("time", int),
                ("duration", int),
                ("pitch", int),
                ("velocity", int),
                ("pitch_str", str),
            ]
        )
        _optional_attributes = ["pitch_str"]

    See Also
    --------
    :class:`muspy.ComplexBase` :
        Base class that supports advanced operations on list attributes.

    """

    _attributes: Mapping[str, Any] = {}
    _optional_attributes: List[str] = []
    _list_attributes: List[str] = []

    def __init__(self, **kwargs):
        for key, value in kwargs.items():
            setattr(self, key, value)

    def __repr__(self) -> str:
        to_join = []
        for attr in self._attributes:
            value = getattr(self, attr)
            if attr in self._list_attributes:
                if not value:
                    continue
                if len(value) > 3:
                    to_join.append(
                        attr + "=" + repr(value[:3])[:-1] + ", ...]"
                    )
                else:
                    to_join.append(attr + "=" + repr(value))
            elif value is not None:
                to_join.append(attr + "=" + repr(value))
        return type(self).__name__ + "(" + ", ".join(to_join) + ")"

    def __eq__(self, other) -> bool:
        for attr in self._attributes:
            if getattr(self, attr) != getattr(other, attr):
                return False
        return True

    def __deepcopy__(self: BaseType, memo: Optional[dict]) -> BaseType:
        return self.from_dict(self.to_ordered_dict())

    @classmethod
    def from_dict(cls: Type[BaseType], dict_: Mapping) -> BaseType:
        """Return an instance constructed from a dictionary.

        Instantiate an object whose attributes and the corresponding
        values are given as a dictionary.

        Parameters
        ----------
        dict_ : dict or mapping
            A dictionary that stores the attributes and their values as
            key-value pairs, e.g., `{"attr1": value1, "attr2": value2}`.

        Returns
        -------
        Constructed object.

        """
        kwargs = {}
        for attr, attr_type in cls._attributes.items():
            value = dict_.get(attr)
            if value is None:
                if attr in cls._optional_attributes:
                    continue
                raise TypeError("`{}` must not be None.".format(attr))
            if isclass(attr_type) and issubclass(attr_type, Base):
                if attr in cls._list_attributes:
                    kwargs[attr] = [attr_type.from_dict(v) for v in value]
                else:
                    kwargs[attr] = attr_type.from_dict(value)
            else:
                kwargs[attr] = value
        return cls(**kwargs)

    def to_ordered_dict(
        self, skip_missing: bool = True, deepcopy: bool = True,
    ) -> OrderedDict:
        """Return the object as an OrderedDict.

        Return an ordered dictionary that stores the attributes and
        their values as key-value pairs.

        Parameters
        ----------
        skip_missing : bool
            Whether to skip attributes with value None or those that are
            empty lists. Defaults to True.
        deepcopy : bool
            Whether to make deep copies of the attributes. Defaults to
            True.

        Returns
        -------
        OrderedDict
            A dictionary that stores the attributes and their values as
            key-value pairs, e.g., `{"attr1": value1, "attr2": value2}`.

        """
        ordered_dict: OrderedDict = OrderedDict()
        for attr, attr_type in self._attributes.items():
            value = getattr(self, attr)
            if attr in self._list_attributes:
                if not value and skip_missing:
                    continue
                if isclass(attr_type) and issubclass(attr_type, Base):
                    ordered_dict[attr] = [
                        v.to_ordered_dict(
                            skip_missing=skip_missing, deepcopy=deepcopy
                        )
                        for v in value
                    ]
                elif deepcopy:
                    ordered_dict[attr] = copy.deepcopy(value)
                else:
                    ordered_dict[attr] = value
            elif value is None:
                if not skip_missing:
                    ordered_dict[attr] = None
            elif isclass(attr_type) and issubclass(attr_type, Base):
                ordered_dict[attr] = value.to_ordered_dict(
                    skip_missing=skip_missing, deepcopy=deepcopy
                )
            elif deepcopy:
                ordered_dict[attr] = copy.deepcopy(value)
            else:
                ordered_dict[attr] = value
        return ordered_dict

    def copy(self: BaseType) -> BaseType:
        """Return a shallow copy of the object.

        This is equivalent to :py:func:`copy.copy(self)`.

        Returns
        -------
        Shallow copy of the object.

        """
        return copy.copy(self)

    def deepcopy(self: BaseType) -> BaseType:
        """Return a deep copy of the object.

        This is equivalent to :py:func:`copy.deepcopy(self)`

        Returns
        -------
        Deep copy of the object.

        """
        return copy.deepcopy(self)

    def pretty_str(self, skip_missing: bool = True) -> str:
        """Return the attributes as a string in a YAML-like format.

        Parameters
        ----------
        skip_missing : bool
            Whether to skip attributes with value None or those that are
            empty lists. Defaults to True.

        Returns
        -------
        str
            Stored data as a string in a YAML-like format.

        See Also
        --------
        :meth:`muspy.Base.print` :
            Print the attributes in a YAML-like format.

        """
        return yaml_dump(
            self.to_ordered_dict(skip_missing=skip_missing, deepcopy=False)
        )

    def print(self, skip_missing: bool = True):
        """Print the attributes in a YAML-like format.

        Parameters
        ----------
        skip_missing : bool
            Whether to skip attributes with value None or those that are
            empty lists. Defaults to True.

        See Also
        --------
        :meth:`muspy.Base.pretty_str` :
            Return the the attributes as a string in a YAML-like format.

        """
        print(self.pretty_str(skip_missing=skip_missing))

    def _validate_attr_type(self, attr: str, recursive: bool):
        attr_type = self._attributes[attr]
        value = getattr(self, attr)
        if value is None:
            if attr in self._optional_attributes:
                return
            raise TypeError("`{}` must not be None".format(attr))
        if attr in self._list_attributes:
            if not isinstance(value, list):
                raise TypeError("`{}` must be a list.".format(attr))
            for item in value:
                if not isinstance(item, attr_type):
                    raise TypeError(
                        "`{}` must be a list of type {}.".format(
                            attr, _get_type_string(attr_type)
                        )
                    )
        elif not isinstance(value, attr_type):
            raise TypeError(
                "`{}` must be of type {}.".format(
                    attr, _get_type_string(attr_type)
                )
            )

        # Apply recursively
        if recursive and isclass(attr_type) and issubclass(attr_type, Base):
            if attr in self._list_attributes:
                for item in getattr(self, attr):
                    item.validate_type(recursive=recursive)
            elif getattr(self, attr) is not None:
                getattr(self, attr).validate_type(recursive=recursive)

    def validate_type(
        self: BaseType, attr: Optional[str] = None, recursive: bool = True,
    ) -> BaseType:
        """Raise an error if an attribute is of an invalid type.

        This will apply recursively to an attribute's attributes.

        Parameters
        ----------
        attr : str
            Attribute to validate. Defaults to validate all attributes.
        recursive : bool
            Whether to apply recursively. Defaults to True.

        Returns
        -------
        Object itself.

        See Also
        --------
        :meth:`muspy.Base.is_valid_type` :
            Return True if an attribute is of a valid type.
        :meth:`muspy.Base.validate` :
            Raise an error if an attribute has an invalid type or value.

        """
        if attr is None:
            for attribute in self._attributes:
                self._validate_attr_type(attribute, recursive)
        else:
            self._validate_attr_type(attr, recursive)
        return self

    def _validate(self, attr: str, recursive: bool):
        attr_type = self._attributes[attr]
        if isclass(attr_type) and issubclass(attr_type, Base):
            if attr in self._list_attributes:
                if getattr(self, attr):
                    for item in getattr(self, attr):
                        item.validate()
            else:
                getattr(self, attr).validate()
        else:
            # Set recursive=False to avoid repeated checks invoked when
            # calling `validate` recursively
            self._validate_attr_type(attr, False)
            if attr == "time" and getattr(self, "time") < 0:
                raise ValueError("`time` must be nonnegative.")

        # Apply recursively
        if recursive and isclass(attr_type) and issubclass(attr_type, Base):
            if attr in self._list_attributes:
                for item in getattr(self, attr):
                    item.validate(recursive=recursive)
            elif getattr(self, attr) is not None:
                getattr(self, attr).validate(recursive=recursive)

    def validate(
        self: BaseType, attr: Optional[str] = None, recursive: bool = True,
    ) -> BaseType:
        """Raise an error if an attribute has an invalid type or value.

        This will apply recursively to an attribute's attributes.

        Parameters
        ----------
        attr : str
            Attribute to validate. Defaults to validate all attributes.
        recursive : bool
            Whether to apply recursively. Defaults to True.

        Returns
        -------
        Object itself.

        See Also
        --------
        :meth:`muspy.Base.is_valid` :
            Return True if an attribute has a valid type and value.
        :meth:`muspy.Base.validate_type` :
            Raise an error if an attribute is of an invalid type.

        """
        if attr is None:
            for attribute in self._attributes:
                self._validate(attribute, recursive)
        else:
            self._validate(attr, recursive)
        return self

    def is_valid_type(
        self, attr: Optional[str] = None, recursive: bool = True,
    ) -> bool:
        """Return True if an attribute is of a valid type.

        This will apply recursively to an attribute's attributes.

        Parameters
        ----------
        attr : str
            Attribute to validate. Defaults to validate all attributes.
        recursive : bool
            Whether to apply recursively. Defaults to True.

        Returns
        -------
        bool
            Whether the attribute is of a valid type.
        recursive : bool
            Whether to apply recursively. Defaults to True.

        See Also
        --------
        :meth:`muspy.Base.validate_type` :
            Raise an error if a certain attribute is of an invalid type.
        :meth:`muspy.Base.is_valid` :
            Return True if an attribute has a valid type and value.

        """
        try:
            self.validate_type(attr, recursive)
        except TypeError:
            return False
        return True

    def is_valid(
        self, attr: Optional[str] = None, recursive: bool = True,
    ) -> bool:
        """Return True if an attribute has a valid type and value.

        This will recursively apply to an attribute's attributes.

        Parameters
        ----------
        attr : str
            Attribute to validate. Defaults to validate all attributes.
        recursive : bool
            Whether to apply recursively. Defaults to True.

        Returns
        -------
        bool
            Whether the attribute has a valid type and value.

        See Also
        --------
        :meth:`muspy.Base.validate` :
            Raise an error if an attribute has an invalid type or value.
        :meth:`muspy.Base.is_valid_type` :
            Return True if an attribute is of a valid type.

        """
        try:
            self.validate(attr, recursive)
        except (TypeError, ValueError):
            return False
        return True

    def _adjust_time(
        self, func: Callable[[int], int], attr: str, recursive: bool
    ):
        attr_type = self._attributes[attr]
        if attr == "time":
            if "time" in self._list_attributes:
                new_list = [func(item) for item in getattr(self, "time")]
                setattr(self, "time", new_list)
            else:
                setattr(self, "time", func(getattr(self, attr)))
        elif recursive and isclass(attr_type) and issubclass(attr_type, Base):
            if attr in self._list_attributes:
                for item in getattr(self, attr):
                    item.adjust_time(func, recursive=recursive)
            elif getattr(self, attr) is not None:
                getattr(self, attr).adjust_time(func, recursive=recursive)

    def adjust_time(
        self: BaseType,
        func: Callable[[int], int],
        attr: Optional[str] = None,
        recursive: bool = True,
    ) -> BaseType:
        """Adjust the timing of time-stamped objects.

        Parameters
        ----------
        func : callable
            The function used to compute the new timing from the old
            timing, i.e., `new_time = func(old_time)`.
        attr : str
            Attribute to adjust. Defaults to adjust all attributes.
        recursive : bool
            Whether to apply recursively. Defaults to True.

        Returns
        -------
        Object itself.

        """
        if attr is None:
            for attribute in self._attributes:
                self._adjust_time(func, attribute, recursive)
        else:
            self._adjust_time(func, attr, recursive)
        return self


class ComplexBase(Base):
    """Base class that supports advanced operations on list attributes.

    This class extend the Base class with advanced operations on list
    attributes, including `append`, `remove_invalid`,
    `remove_duplicate`, `sort`, `map` and `filter`.

    See Also
    --------
    :class:`muspy.Base` : Base class for MusPy classes.

    """

    def __init__(self, **kwargs):
        Base.__init__(self, **kwargs)
        self._flat = self._flat_generator()

    def __iadd__(
        self: ComplexBaseType, other: Union[ComplexBaseType, Iterable]
    ) -> ComplexBaseType:
        return self.extend(other)

    def __add__(
        self: ComplexBaseType, other: ComplexBaseType
    ) -> ComplexBaseType:
        if not isinstance(other, type(self)):
            raise TypeError(
                "Expect the second operand to be of type "
                f"{type(self).__name__}, but got {type(other).__name__}."
            )
        return self.deepcopy().extend(other, deepcopy=True)

    def _traverse_lists(
        self,
        attr: Optional[str],
        recursive: bool
    ) -> Iterator[Tuple[str, Type[T], List[T]]]:
        """A generator yielding a tuple `(attr, attr_type, value)`
        for all list attributes."""
        if attr is None:
            for attribute in self._list_attributes:
                yield from self._traverse_lists(  # type: ignore
                    attribute, recursive)
            return
        if attr not in self._list_attributes:
            raise TypeError("`attr` must be a list attribute.")
        attr_type = self._attributes[attr]

        # Apply recursively using post-order traversal
        # (first children, then self)
        if (
            recursive
            and isclass(attr_type)
            and issubclass(attr_type, ComplexBase)
        ):
            for item in getattr(self, attr):
                yield from item._traverse_lists(  # type: ignore
                    attr=None, recursive=recursive)

        yield (attr, attr_type, getattr(self, attr))

    def _append(self, obj):
        for attr in self._list_attributes:
            attr_type = self._attributes[attr]
            if isinstance(obj, attr_type):
                if isclass(attr_type) and issubclass(attr_type, Base):
                    if getattr(self, attr) is None:
                        setattr(self, attr, [obj])
                    else:
                        getattr(self, attr).append(obj)
                    return
        raise TypeError(
            f"Cannot find a list attribute for type {type(obj).__name__}."
        )

    def append(self: ComplexBaseType, obj) -> ComplexBaseType:
        """Append an object to the corresponding list.

        This will automatically determine the list attributes to append
        based on the type of the object.

        Parameters
        ----------
        obj
            Object to append.

        """
        self._append(obj)
        return self

    def extend(
        self: ComplexBaseType,
        other: Union[ComplexBaseType, Iterable],
        deepcopy: bool = False,
    ) -> ComplexBaseType:
        """Extend the list(s) with another object or iterable.

        Parameters
        ----------
        other : :class:`muspy.ComplexBase` or iterable
            If an object of the same type is given, extend the
            list attributes with the corresponding list attributes of
            the other object. If an iterable is given, call
            :meth:`muspy.ComplexBase.append` for each item.
        deepcopy : bool
            Whether to make deep copies of the appended objects.
            Defaults to False.

        Returns
        -------
        Object itself.

        """
        if isinstance(other, ComplexBase):
            if not isinstance(other, type(self)):
                raise TypeError(
                    f"Expect `other` to be of type {type(self).__name__}, "
                    f"but got {type(other).__name__}."
                )
            for attr in self._list_attributes:
                other_value = getattr(other, attr)
                getattr(self, attr).extend(
                    copy.deepcopy(other_value) if deepcopy else other_value
                )
            return self

        for item in other:  # type: ignore
            self._append(copy.deepcopy(item) if deepcopy else item)
        return self

<<<<<<< HEAD
=======
    def _remove_invalid(self, attr: str, recursive: bool):
        # Skip it if empty
        if not getattr(self, attr):
            return

        attr_type = self._attributes[attr]
        is_class = isclass(attr_type)
        is_base = is_class and issubclass(attr_type, Base)
        is_complexbase = is_class and issubclass(attr_type, ComplexBase)
        value = getattr(self, attr)

        # NOTE: The ordering mathers here. We first apply recursively
        # and later check the currect object so that something that can
        # be fixed in a lower level would not make the high-level object
        # removed.

        # Apply recursively
        if recursive and is_complexbase:
            for item in value:
                item.remove_invalid(recursive=recursive)

        # Replace the old list with a new list of only valid items
        if is_base:
            value[:] = [item for item in value if item.is_valid()]
        else:
            value[:] = [item for item in value if isinstance(item, attr_type)]

>>>>>>> 88995763
    def remove_invalid(
        self: ComplexBaseType,
        attr: Optional[str] = None,
        recursive: bool = True,
    ) -> ComplexBaseType:
        """Remove invalid items from a list attribute.

        Parameters
        ----------
        attr : str
            Attribute to validate. Defaults to validate all attributes.
        recursive : bool
            Whether to apply recursively. Defaults to True.

        Returns
        -------
        Object itself.

        """
        # NOTE: We depend on the fact that _traverse_lists uses
        # post-order traversal. This way, we first apply recursively
        # and later check the currect object so that something that
        # can be fixed in a lower level would not make the high-level
        # object to be removed.

        attr_type: Type
        value: list
        for _, attr_type, value in self._traverse_lists(attr, recursive):
            # Skip it if empty
            if not value:
                continue

<<<<<<< HEAD
            if isclass(attr_type) and issubclass(attr_type, Base):
                value[:] = [item for item in value  # type: ignore
                            if (isinstance(item, attr_type)
                                and cast(Base, item).is_valid())]
            else:
                value[:] = [item for item in value  # type: ignore
                            if isinstance(item, attr_type)]

        return self
=======
        attr_type = self._attributes[attr]
        is_complexbase = isclass(attr_type) and issubclass(
            attr_type, ComplexBase
        )
        value = getattr(self, attr)

        # NOTE: The ordering mathers here. We first apply recursively
        # and later check the currect object so that something that can
        # be fixed in a lower level would not make the high-level object
        # removed.

        # Apply recursively
        if recursive and is_complexbase:
            for item in value:
                item.remove_duplicate(recursive=recursive)

        # Replace the old list with a new list without duplicates
        # TODO: Speed this up by grouping by time.
        new_value = []
        for item in value:
            if item not in new_value:
                new_value.append(item)
        value[:] = new_value
>>>>>>> 88995763

    def remove_duplicate(
        self: ComplexBaseType,
        attr: Optional[str] = None,
        recursive: bool = True,
    ) -> ComplexBaseType:
        """Remove duplicate items from a list attribute.

        Parameters
        ----------
        attr : str
            Attribute to check. Defaults to check all attributes.
        recursive : bool
            Whether to apply recursively. Defaults to True.

        Returns
        -------
        Object itself.

        """
        value: list
        for _, _, value in self._traverse_lists(attr, recursive):
            new_value = []
            for item in value:  # type: ignore
                if item not in new_value:
                    new_value.append(item)
            value[:] = new_value

        return self

    def sort(
        self: ComplexBaseType,
        attr: Optional[str] = None,
        recursive: bool = True,
    ) -> ComplexBaseType:
        """Sort a list attribute.

        Parameters
        ----------
        attr : str
            Attribute to sort. Defaults to sort all attributes.
        recursive : bool
            Whether to apply recursively. Defaults to True.

        Returns
        -------
        Object itself.

        """
        attr_type: Type
        value: list
        for _, attr_type, value in self._traverse_lists(attr, recursive):
            if value and "time" in getattr(attr_type, "_attributes"):
                value.sort(key=attrgetter("time"))

        return self

    @property
    def flat(self) -> Iterable:
        """A flat representation of this object. Iterating over it
        yields all items in all list attributes inside this object
        (recursively). Non-list attributes are not included.
        """
        return self._flat

    def _flat_generator(self) -> Iterable:
        value: list
        for _, _, value in self._traverse_lists(attr=None, recursive=True):
            yield from value<|MERGE_RESOLUTION|>--- conflicted
+++ resolved
@@ -643,36 +643,6 @@
             self._append(copy.deepcopy(item) if deepcopy else item)
         return self
 
-<<<<<<< HEAD
-=======
-    def _remove_invalid(self, attr: str, recursive: bool):
-        # Skip it if empty
-        if not getattr(self, attr):
-            return
-
-        attr_type = self._attributes[attr]
-        is_class = isclass(attr_type)
-        is_base = is_class and issubclass(attr_type, Base)
-        is_complexbase = is_class and issubclass(attr_type, ComplexBase)
-        value = getattr(self, attr)
-
-        # NOTE: The ordering mathers here. We first apply recursively
-        # and later check the currect object so that something that can
-        # be fixed in a lower level would not make the high-level object
-        # removed.
-
-        # Apply recursively
-        if recursive and is_complexbase:
-            for item in value:
-                item.remove_invalid(recursive=recursive)
-
-        # Replace the old list with a new list of only valid items
-        if is_base:
-            value[:] = [item for item in value if item.is_valid()]
-        else:
-            value[:] = [item for item in value if isinstance(item, attr_type)]
-
->>>>>>> 88995763
     def remove_invalid(
         self: ComplexBaseType,
         attr: Optional[str] = None,
@@ -705,7 +675,6 @@
             if not value:
                 continue
 
-<<<<<<< HEAD
             if isclass(attr_type) and issubclass(attr_type, Base):
                 value[:] = [item for item in value  # type: ignore
                             if (isinstance(item, attr_type)
@@ -715,31 +684,6 @@
                             if isinstance(item, attr_type)]
 
         return self
-=======
-        attr_type = self._attributes[attr]
-        is_complexbase = isclass(attr_type) and issubclass(
-            attr_type, ComplexBase
-        )
-        value = getattr(self, attr)
-
-        # NOTE: The ordering mathers here. We first apply recursively
-        # and later check the currect object so that something that can
-        # be fixed in a lower level would not make the high-level object
-        # removed.
-
-        # Apply recursively
-        if recursive and is_complexbase:
-            for item in value:
-                item.remove_duplicate(recursive=recursive)
-
-        # Replace the old list with a new list without duplicates
-        # TODO: Speed this up by grouping by time.
-        new_value = []
-        for item in value:
-            if item not in new_value:
-                new_value.append(item)
-        value[:] = new_value
->>>>>>> 88995763
 
     def remove_duplicate(
         self: ComplexBaseType,
@@ -762,6 +706,8 @@
         """
         value: list
         for _, _, value in self._traverse_lists(attr, recursive):
+            # Replace the old list with a new list without duplicates
+            # TODO: Speed this up by grouping by time.
             new_value = []
             for item in value:  # type: ignore
                 if item not in new_value:
